--- conflicted
+++ resolved
@@ -446,6 +446,35 @@
     output = GPF.createProduct("TOPSAR-Deburst", parameters, product)
     print("TOPSAR Deburst applied!")
     return output
+  
+  
+def topsar_deburst(product, polarization):  
+    """
+    Apply TOPSAR deburst operation to a Sentinel-1 product.
+
+    This function removes burst discontinuities in TOPSAR acquisitions 
+    by merging bursts into a seamless image for the specified polarization. 
+    It is a necessary preprocessing step for Sentinel-1 TOPSAR IW and EW 
+    data before further interferometric or geocoding analysis.
+
+    Parameters
+    ----------
+    product : snappy.Product
+        The input Sentinel-1 product to which the deburst operation will be applied.
+    polarization : str
+        The polarization channel to process (e.g., 'VV', 'VH', 'HH', 'HV').
+
+    Returns
+    -------
+    snappy.Product
+        The deburst-processed Sentinel-1 product.
+    """
+    parameters = HashMap()
+    print('Apply TOPSAR Deburst...')
+    parameters.put("Polarisations", polarization)
+    output = GPF.createProduct("TOPSAR-Deburst", parameters, product)
+    print("TOPSAR Deburst applied!")
+    return output  
 
 def goldstein_phase_filtering(product):
     """
@@ -534,126 +563,6 @@
     print("Phase to Elevation applied!")
     return output
 
-
-<<<<<<< HEAD
-=======
-def apply_orbit_file(product):
-    """
-    Apply precise orbit files to a Sentinel-1 product.
-
-    This function uses the SNAP Graph Processing Framework (GPF) to 
-    automatically download and apply the latest available Sentinel 
-    Precise Orbit Ephemerides (POEORB) to the input product. Orbit 
-    information improves geolocation accuracy and is a required step 
-    before interferometric or other advanced SAR processing.
-
-    Parameters
-    ----------
-    product : snappy.Product
-        The Sentinel-1 product to which the precise orbit file 
-        will be applied.
-
-    Returns
-    -------
-    snappy.Product
-        A new product with updated orbit state vectors.
-
-    Notes
-    -----
-    - If no new orbit file is available, the process will not fail 
-      and the product will still be returned with existing orbit 
-      information.
-    - Polynomial degree 3 is used for orbit interpolation.
-
-    Examples
-    --------
-    >>> updated_product = apply_orbit_file(product)
-    >>> print(updated_product)
-    """
-    parameters = HashMap()
-    print('Apply Orbit File...')
-    parameters.put("Orbit State Vectors", "Sentinel Precise (Auto Download)")
-    parameters.put("Polynomial Degree", 3)
-    parameters.put("Do not fail if new orbit file is not found", True)
-    output = GPF.createProduct("Apply-Orbit-File", parameters, product)
-    print("Orbit File applied!") 
-    return output
-
-
-def back_geocoding(products, DEM):
-    """
-    Apply Back-Geocoding to a stack of Sentinel-1 products using a specified DEM.
-
-    This function aligns multiple Sentinel-1 SAR products into a common geometry 
-    based on the provided Digital Elevation Model (DEM). It applies bilinear 
-    interpolation for both DEM resampling and image resampling, masks out 
-    non-elevation areas, and includes options for spectral diversity and phase 
-    corrections.
-
-    Parameters
-    ----------
-    products : Product or list of Products
-        Input Sentinel-1 product(s) to be co-registered.
-    DEM : str
-        Name of the Digital Elevation Model (e.g., "SRTM 1Sec HGT" or a custom DEM path) 
-        to be used for the back-geocoding.
-
-    Returns
-    -------
-    Product
-        A new SNAP product containing the co-registered Sentinel-1 stack after 
-        back-geocoding.
-    
-    Notes
-    -----
-    - DEM and image resampling are both performed using bilinear interpolation.
-    - Spectral diversity is disabled to improve co-registration in areas with 
-      temporal or spatial decorrelation.
-    - Outputs include deramped and demodulated phase bands.
-    """
-    parameters = HashMap()
-    print('Back geocoding ...')
-    parameters.put("Digital Elevation Model", DEM)
-    parameters.put("demResamplingMethod", "BILINEAR_INTERPOLATION")
-    parameters.put("resamplingType", "BILINEAR_INTERPOLATION")
-    parameters.put("maskOutAreaWithoutElevation", True)
-    parameters.put('disableSpectralDiversity', True)
-    parameters.put("outputDerampDemodPhase", True)
-    parameters.put("disableReramp", False)
-    #parameters.put("The list of source bands", "")
-    output = GPF.createProduct("Back-Geocoding", parameters, products) 
-    print("Back geocoding applied!")
-    return output
-
-def topsar_deburst(product, polarization):  
-    """
-    Apply TOPSAR deburst operation to a Sentinel-1 product.
-
-    This function removes burst discontinuities in TOPSAR acquisitions 
-    by merging bursts into a seamless image for the specified polarization. 
-    It is a necessary preprocessing step for Sentinel-1 TOPSAR IW and EW 
-    data before further interferometric or geocoding analysis.
-
-    Parameters
-    ----------
-    product : snappy.Product
-        The input Sentinel-1 product to which the deburst operation will be applied.
-    polarization : str
-        The polarization channel to process (e.g., 'VV', 'VH', 'HH', 'HV').
-
-    Returns
-    -------
-    snappy.Product
-        The deburst-processed Sentinel-1 product.
-    """
-    parameters = HashMap()
-    print('Apply TOPSAR Deburst...')
-    parameters.put("Polarisations", polarization)
-    output = GPF.createProduct("TOPSAR-Deburst", parameters, product)
-    print("TOPSAR Deburst applied!")
-    return output
-
->>>>>>> 288eebcd
 def terrain_correction(product, DEM):
     """
     Apply terrain correction to a SAR product using a specified DEM.
