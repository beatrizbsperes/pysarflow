--- conflicted
+++ resolved
@@ -357,16 +357,6 @@
       in the DEM.
     - This step assumes the input phase has already been unwrapped and filtered.
     """
-<<<<<<< HEAD
-     parameters = HashMap()
-     print('Turning Phase to Elevation...')
-     parameters.put('demName', DEM)
-     parameters.put('demResamplingMethod', 'BILINEAR_INTERPOLATION')
-     parameters.put('externalDEMNoDataValue', 0.0)
-     output = GPF.createProduct("PhaseToElevation", parameters, product)
-     print("Phase to Elevation applied!")
-     return output
-=======
    
     parameters = HashMap()
     print('Turning Phase to Elevation...')
@@ -375,5 +365,4 @@
     parameters.put('externalDEMNoDataValue', 0.0)
     output = GPF.createProduct("PhaseToElevation", parameters, product)
     print("Phase to Elevation applied!")
-    return output
->>>>>>> 0d240652
+    return output